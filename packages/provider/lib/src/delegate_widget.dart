--- conflicted
+++ resolved
@@ -280,7 +280,6 @@
   @override
   @protected
   ValueStateDelegate<T> get delegate => super.delegate as ValueStateDelegate<T>;
-<<<<<<< HEAD
 }
 
 class LazyBuilderStateDelegate<T> extends ValueStateDelegate<T> {
@@ -329,6 +328,4 @@
     }
     super.dispose();
   }
-=======
->>>>>>> 1ed96924
 }